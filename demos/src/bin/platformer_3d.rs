--- conflicted
+++ resolved
@@ -126,13 +126,12 @@
                 tnua_demos_crate::levels_setup::compound_colliders_3d::setup_level,
             )
             .with(
-<<<<<<< HEAD
+                "DynamicBodies",
+                tnua_demos_crate::levels_setup::dynamic_bodies_3d::setup_level,
+            )
+            .with(
                 "JungleGym",
                 tnua_demos_crate::levels_setup::jungle_gym::setup_level,
-=======
-                "DynamicBodies",
-                tnua_demos_crate::levels_setup::dynamic_bodies_3d::setup_level,
->>>>>>> 6631deb9
             )
     });
     app.add_systems(Startup, setup_player);
