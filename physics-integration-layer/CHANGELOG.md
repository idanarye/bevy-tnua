--- conflicted
+++ resolved
@@ -6,17 +6,14 @@
 
 ## [Unreleased]
 ### Added
-<<<<<<< HEAD
+- `TnuaNotPlatform` - marker component for colliders which Tnua should not
+  treat as platform (which mean the ray/shape cast ignores them)
 - `TnuaObstacleRadar` component for detecting nearby colliders.
 - `TnuaSpatialExt` trait for allowing physics backend integration crates to
   offer spatial queries in user systems. This is mostly so that the main
   crate can offer helpers (like `TnuaRadarLens`) that do more complex things
   with these queries.
 - The `TnuaVelChange::calc_boost` helper method.
-=======
-- `TnuaNotPlatform` - marker component for colliders which Tnua should not
-  treat as platform (which mean the ray/shape cast ignores them)
->>>>>>> 6631deb9
 
 ## 0.6.0 - 2025-03-22
 ### Added
