--- conflicted
+++ resolved
@@ -2,6 +2,8 @@
 
 use crate::math::{AdjustPrecision, Float, Quaternion, Vector3};
 use bevy::prelude::*;
+
+pub use crate::obstacle_radar::TnuaObstacleRadar;
 
 /// Allows disabling Tnua for a specific entity.
 ///
@@ -278,12 +280,8 @@
 #[derive(Component, Debug)]
 pub struct TnuaGravity(pub Vector3);
 
-<<<<<<< HEAD
-pub use crate::obstacle_radar::TnuaObstacleRadar;
-=======
 /// Marker component for colliders which Tnua should not treat as platform.
 ///
 /// This means that the ray/shape cast ignores these hits.
 #[derive(Component, Default, Debug)]
-pub struct TnuaNotPlatform;
->>>>>>> 6631deb9
+pub struct TnuaNotPlatform;