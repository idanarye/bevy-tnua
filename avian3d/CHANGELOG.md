--- conflicted
+++ resolved
@@ -11,17 +11,14 @@
 
 ## [Unreleased]
 ### Added
-<<<<<<< HEAD
+- Support for `TnuaNotPlatform`.
 - Support for `TnuaObstacleRadar`.
 - `TnuaSpatialExtAvian2d`/`TnuaSpatialExtAvian3d` - implementation for the
   `TnuaSpatialExt` trait.
-=======
-- Support for `TnuaNotPlatform`.
 
 ### Changed
 - Some ray/shape cast checks on the collider also look at the rigid body
   (through the `ColliderParent`)
->>>>>>> 6631deb9
 
 ## 0.3.1 - 2025-03-24
 ### Fixed
